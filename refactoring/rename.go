// Copyright 2014 The Go Authors. All rights reserved.
// Use of this source code is governed by a BSD-style
// license that can be found in the LICENSE file.

// This file defines a refactoring to rename variables, functions, methods,
// structs, interfaces, and packages.

package refactoring

import (
	"go/ast"
	"regexp"
	"runtime"
	//"fmt"
	"go/parser"
	"go/token"
	"io/ioutil"
	"path/filepath"
	"strings"

	"code.google.com/p/go.tools/go/types"
	"golang-refactoring.org/go-doctor/analysis/names"
	"golang-refactoring.org/go-doctor/filesystem"
	"golang-refactoring.org/go-doctor/text"
)

// A Rename refactoring is used to rename identifiers in Go programs.
type Rename struct {
	refactoringBase
	newName   string
	signature *types.Signature
}

func (r *Rename) Description() *Description {
	return &Description{
		Name:      "Rename",
		Synopsis:  "Changes the name of an identifier",
		Usage:     "<new_name>",
		Multifile: true,
		Params: []Parameter{Parameter{
			Label:        "New Name:",
			Prompt:       "What to rename this identifier to.",
			DefaultValue: "",
		}},
		Quality: Testing,
	}
}

func (r *Rename) Run(config *Config) *Result {
	r.refactoringBase.Run(config)
	if !validateArgs(config, r.Description(), r.Log) {
		return &r.Result
	}
	r.Log.ChangeInitialErrorsToWarnings()
	if r.Log.ContainsErrors() {
		return &r.Result
	}

	r.newName = config.Args[0].(string)
	if !r.isIdentifierValid(r.newName) {
		r.Log.Errorf("The new name %s is not a valid Go identifier", r.newName)
		return &r.Result
	}

	if r.selectedNode == nil {
		r.Log.Error("Please select an identifier to rename.")
		r.Log.AssociatePos(r.selectionStart, r.selectionEnd)
		return &r.Result
	}

	if r.newName == "" {
		r.Log.Error("newName cannot be empty")
		return &r.Result
	}

	switch ident := r.selectedNode.(type) {
	case *ast.Ident:
		 //fmt.Println("selected idnent",ident.Name)
		if ast.IsExported(ident.Name) && !ast.IsExported(r.newName) {
			r.Log.Error("newName cannot be non Exportable if selected identifier name is Exportable")
			return &r.Result
		}
		if ident.Name == "main" && r.pkgInfo(r.fileContaining(ident)).Pkg.Name() == "main" {
			r.Log.Error("cannot rename main function inside main package ,it eliminates the program entry 							point")
			r.Log.AssociateNode(ident)
			return &r.Result
		}

		r.rename(ident)
		r.updateLog(config, false)
	case *ast.BasicLit:
		// fmt.Println("selected basiclit",ident.Value)
		for pkg, _ := range r.program.AllPackages {

			if pkg.Name() == strings.Replace(ident.Value, "\"", "", 2) {
				search := names.NewSearchEngine(r.program)
				searchResult := search.PackageRename(pkg.Name())
				r.addOccurrences(searchResult)
				r.addFileSystemChanges(searchResult, pkg.Name())
			}
		}
		r.updateLog(config, false)
	default:
		r.Log.Error("Please select an identifier to rename.")
		r.Log.AssociatePos(r.selectionStart, r.selectionEnd)
	}
	return &r.Result
}

func (r *Rename) isIdentifierValid(newName string) bool {
	matched, err := regexp.MatchString("^\\p{L}[\\p{L}\\p{N}]*$", newName)
	if matched && err == nil {
		keyword, err := regexp.MatchString("^(break|case|chan|const|continue|default|defer|else|fallthrough|for|func|go|goto|if|import|interface|map|package|range|return|select|struct|switch|type|var)$", newName)
		return !keyword && err == nil
	}
	return false
}

func (r *Rename) rename(ident *ast.Ident) {
	if !r.identExists(ident) {
		search := names.NewSearchEngine(r.program)
		searchResult, err := search.FindOccurrences(ident)
		if err != nil {
			r.Log.Error(err)
			return
		}

		r.addOccurrences(searchResult)
		if search.IsPackageName(ident) {
			r.addFileSystemChanges(searchResult, ident.Name)
		}
		//TODO: r.checkForErrors()
		return
	}

}

//IdentifierExists checks if there already exists an Identifier with the newName,with in the scope of the oldname.
func (r *Rename) identExists(ident *ast.Ident) bool {
	obj := r.pkgInfo(r.fileContaining(ident)).ObjectOf(ident)
	search := names.NewSearchEngine(r.program)

	//fmt.Println("object of", ident.Name, obj)

	if obj == nil && !search.IsPackageName(ident) && !search.IsSwitchVar(ident) {

		r.Log.Error("unable to find declaration of selected identifier")
		r.Log.AssociateNode(ident)
		return true
	}

	if search.IsPackageName(ident) || search.IsSwitchVar(ident) {
		return false
	}

       if obj.Parent() != nil {
		if r.identExistsInChildScope(ident, obj.Parent()) {
			return true
		}
	}	

	if names.IsMethod(obj) {
<<<<<<< HEAD
		//objfound, _, pointerindirections := types.LookupFieldOrMethod(names.MethodReceiver(obj).Type(), obj.Pkg(), r.newName)
=======
>>>>>>> fb38620c
		objfound, _, pointerindirections := types.LookupFieldOrMethod(names.MethodReceiver(obj).Type(), true, obj.Pkg(), r.newName)
		if names.IsMethod(objfound) && pointerindirections {
			r.Log.Error("newname already exists in scope,please select other value for the newname")
			r.Log.AssociateNode(ident)
			return true
		} else {
			return false
		}
	}

	if obj.Parent().LookupParent(r.newName) != nil {
		r.Log.Error("newname already exists in scope,please select other value for the newname")
		r.Log.AssociateNode(ident)
		return true
	}

	return false
}

func (r *Rename) identExistsInChildScope(ident *ast.Ident, identScope *types.Scope) bool {
	//fmt.Println("child scope",  identScope.String(), identScope.Names(), identScope.NumChildren())
	if identScope.Lookup(r.newName) != nil {
		r.Log.Error("newname already exists in child scope,please select other value for the newname")
		r.Log.AssociateNode(ident)
		return true
	}

	for i := 0; i < identScope.NumChildren(); i++ {
		if r.identExistsInChildScope(ident, identScope.Child(i)) {
			return true
		}
	}
	return false
}

//addOccurrences adds all the Occurences to the editset
func (r *Rename) addOccurrences(allOccurrences map[string][]text.Extent) {
	for filename, occurrences := range allOccurrences {
		if isInGoRoot(filename) {
			r.Log.Warnf("Occurrences in %s will not be renamed",
				filename)
		} else {
			for _, occurrence := range occurrences {
				if r.Edits[filename] == nil {
					r.Edits[filename] = text.NewEditSet()
				}
				r.Edits[filename].Add(occurrence, r.newName)
			}
		}
	}
}

func isInGoRoot(absPath string) bool {
	goRoot := runtime.GOROOT()
	if !strings.HasSuffix(goRoot, string(filepath.Separator)) {
		goRoot += string(filepath.Separator)
	}
	return strings.HasPrefix(absPath, goRoot)
}

func (r *Rename) addFileSystemChanges(allOccurrences map[string][]text.Extent, identName string) {
	for filename, _ := range allOccurrences {

		if filepath.Base(filepath.Dir(filename)) == identName && allFilesinDirectoryhaveSamePkg(filepath.Dir(filename), identName) {
			chg := &filesystem.Rename{filepath.Dir(filename), r.newName}
			r.FSChanges = append(r.FSChanges, chg)
		}
	}
}

func allFilesinDirectoryhaveSamePkg(directorypath string, identName string) bool {

	var renamefile bool = false
	fileInfos, _ := ioutil.ReadDir(directorypath)

	for _, file := range fileInfos {
		if strings.HasSuffix(file.Name(), ".go") {
			fset := token.NewFileSet()
			f, err := parser.ParseFile(fset, filepath.Join(directorypath, file.Name()), nil, 0)
			if err != nil {
				panic(err)
			}
			if f.Name.Name == identName {
				renamefile = true
			}
		}
	}

	return renamefile
}<|MERGE_RESOLUTION|>--- conflicted
+++ resolved
@@ -75,7 +75,7 @@
 
 	switch ident := r.selectedNode.(type) {
 	case *ast.Ident:
-		 //fmt.Println("selected idnent",ident.Name)
+		//fmt.Println("selected idnent",ident.Name)
 		if ast.IsExported(ident.Name) && !ast.IsExported(r.newName) {
 			r.Log.Error("newName cannot be non Exportable if selected identifier name is Exportable")
 			return &r.Result
@@ -153,17 +153,13 @@
 		return false
 	}
 
-       if obj.Parent() != nil {
+	if obj.Parent() != nil {
 		if r.identExistsInChildScope(ident, obj.Parent()) {
 			return true
 		}
-	}	
+	}
 
 	if names.IsMethod(obj) {
-<<<<<<< HEAD
-		//objfound, _, pointerindirections := types.LookupFieldOrMethod(names.MethodReceiver(obj).Type(), obj.Pkg(), r.newName)
-=======
->>>>>>> fb38620c
 		objfound, _, pointerindirections := types.LookupFieldOrMethod(names.MethodReceiver(obj).Type(), true, obj.Pkg(), r.newName)
 		if names.IsMethod(objfound) && pointerindirections {
 			r.Log.Error("newname already exists in scope,please select other value for the newname")
