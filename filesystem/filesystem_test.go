--- conflicted
+++ resolved
@@ -129,7 +129,6 @@
 	}
 }
 
-<<<<<<< HEAD
 func TestPatchOnFile(t *testing.T) {
 	// Insert "Before line 1" at the top of testdata/diff/lines.txt
 	testfile := "testdata/lines.txt"
@@ -191,7 +190,8 @@
 	if err == nil {
 		t.Fatalf("Should have failed attempting to patch %s", fileDNE)
 	}
-=======
+}
+
 func TestLoader(t *testing.T) {
 	local := NewLocalFileSystem()
 	var lconfig loader.Config
@@ -199,7 +199,7 @@
 	build.GOPATH = "testdata"
 	build.OpenFile = local.OpenFile
 	build.ReadDir = local.ReadDir
-	build.IsDir = nil // FIXME
+	build.IsDir = nil     // FIXME
 	build.HasSubdir = nil // FIXME
 	lconfig.Build = &build
 	lconfig.ParserMode = parser.ParseComments | parser.DeclarationErrors
@@ -213,5 +213,4 @@
 	if err != nil {
 		t.Fatal(err)
 	}
->>>>>>> 73ce35c7
 }